﻿using Newtonsoft.Json;
using System;
using DiscordRPC.Helper;

namespace DiscordRPC
{
	/// <summary>
	/// The Rich Presence structure that will be sent and received by Discord. Use this class to build your presence and update it appropriately.
	/// </summary>
	[JsonObject(MemberSerialization = MemberSerialization.OptIn, ItemNullValueHandling = NullValueHandling.Ignore)]
	[Serializable]
	public class RichPresence
	{
		/// <summary>
		/// The user's current <see cref="Party"/> status. For example, "Playing Solo" or "With Friends".
		/// <para>Max 128 bytes</para>
		/// </summary>
		[JsonProperty("state", NullValueHandling = NullValueHandling.Ignore)]
		public string State { get { return _state; } set { _state = value.ClearEmpty(); } }
		private string _state;

		/// <summary>
		/// What the user is currently doing. For example, "Competitive - Total Mayhem".
		/// <para>Max 128 bytes</para>
		/// </summary>
		[JsonProperty("details", NullValueHandling = NullValueHandling.Ignore)]
		public string Details { get { return _details; } set { _details = value.ClearEmpty(); } }
		private string _details;
		
		/// <summary>
		/// The time elapsed / remaining time data.
		/// </summary>
		[JsonProperty("timestamps", NullValueHandling = NullValueHandling.Ignore)]
		public Timestamps Timestamps { get; set; }

		/// <summary>
		/// The names of the images to use and the tooltips to give those images.
		/// </summary>
		[JsonProperty("assets", NullValueHandling = NullValueHandling.Ignore)]
		public Assets Assets { get; set; }
		
		/// <summary>
		/// The party the player is currently in. The <see cref="Party.ID"/> must be set for this to be included in the RichPresence update.
		/// </summary>
		[JsonProperty("party", NullValueHandling = NullValueHandling.Ignore)]
		public Party Party { get; set; }


		/// <summary>
		/// The secrets used for Join / Spectate. Secrets are obfuscated data of your choosing. They could be match ids, player ids, lobby ids, etc. Make this object null if you do not wish too / unable too implement the Join / Request feature.
		/// <para>To keep security on the up and up, Discord requires that you properly hash/encode/encrypt/put-a-padlock-on-and-swallow-the-key-but-wait-then-how-would-you-open-it your secrets.</para>
		/// <para>Visit the <see href="https://discordapp.com/developers/docs/rich-presence/how-to#secrets">Rich Presence How-To</see> for more information.</para>
		/// </summary>
		[JsonProperty("secrets", NullValueHandling = NullValueHandling.Ignore)]
		public Secrets Secrets { get; set; }

		#region Not Yet Implemented


		/// <summary>
		/// Marks the <see cref="Secrets.MatchSecret"/> as a game session with a specific beginning and end. It was going to be used as a form of notification, but was replaced with the join feature. It may potentially have use in the future, but it currently has no use.
		/// <para>
		/// "TLDR it marks the matchSecret field as an instance, that is to say a context in game that’s not like a lobby state/not in game state. It was gonna he used for notify me, but we scrapped that for ask to join. We may put it to another use in the future. For now, don’t worry about it" - Mason (Discord API Server 14 / 03 / 2018)
		///	</para>
		/// </summary>
		[JsonProperty("instance", NullValueHandling = NullValueHandling.Ignore)]
		[Obsolete("This was going to be used, but was replaced by JoinSecret instead")]
		private bool Instance { get; set; }
		#endregion
		
		/// <summary>
		/// Clones the presence into a new instance. Used for thread safe writing and reading. This function will ignore properties if they are in a invalid state.
		/// </summary>
		/// <returns></returns>
		public RichPresence Clone()
		{
			return new RichPresence()
			{
				State = this._state != null ? _state.Clone() as string : null,
				Details = this._details != null ? _details.Clone() as string : null,

				Secrets = this.Secrets == null ? null : new Secrets()
				{
<<<<<<< HEAD
					MatchSecret = this.Secrets.MatchSecret != null ? this.Secrets.MatchSecret.Clone() as string : null,
					JoinSecret = this.Secrets.JoinSecret != null ? this.Secrets.JoinSecret.Clone() as string : null,
					SpectateSecret = this.Secrets.SpectateSecret != null ? this.Secrets.SpectateSecret.Clone() as string : null
=======
					//MatchSecret = this.Secrets.MatchSecret?.Clone() as string,
					JoinSecret = this.Secrets.JoinSecret?.Clone() as string,
					SpectateSecret = this.Secrets.SpectateSecret?.Clone() as string,
>>>>>>> 32dc8ddf
				},

				Timestamps = this.Timestamps == null ? null : new Timestamps()
				{
					Start = this.Timestamps.Start,
					End = this.Timestamps.End
				},

				Assets = this.Assets == null ? null : new Assets()
				{
					LargeImageKey = this.Assets.LargeImageKey != null ? this.Assets.LargeImageKey.Clone() as string  : null,
					LargeImageText = this.Assets.LargeImageText != null ? this.Assets.LargeImageText.Clone() as string : null,
					SmallImageKey = this.Assets.SmallImageKey != null ? this.Assets.SmallImageKey.Clone() as string : null,
					SmallImageText = this.Assets.SmallImageText != null ? this.Assets.SmallImageText.Clone() as string : null
				},

				Party = this.Party == null || this.Party.ID == null ? null : new Party()
				{
					ID = this.Party.ID as string,
					Size = this.Party.Size,
					Max = this.Party.Max
				}
			};
		}


		/// <summary>
		/// Operator that converts a presence into a boolean for null checks.
		/// </summary>
		/// <param name="presesnce"></param>
		public static implicit operator bool(RichPresence presesnce)
		{
			return presesnce != null;
		}
	}
	
	/// <summary>
	/// The secrets used for Join / Spectate. Secrets are obfuscated data of your choosing. They could be match ids, player ids, lobby ids, etc.
	/// <para>To keep security on the up and up, Discord requires that you properly hash/encode/encrypt/put-a-padlock-on-and-swallow-the-key-but-wait-then-how-would-you-open-it your secrets.</para>
	/// <para>You should send discord data that someone else's game client would need to join or spectate their friend. If you can't or don't want to support those actions, you don't need to send secrets.</para>
	/// <para>Visit the <see href="https://discordapp.com/developers/docs/rich-presence/how-to#secrets">Rich Presence How-To</see> for more information.</para>
	/// </summary>
	[Serializable]
	public class Secrets
	{
		/// <summary>
		/// The unique match code to distinguish different games/lobbies. Use <see cref="Secret.CreateSecret()"/> to get an appropriately sized secret. 
		/// <para>This cannot be null and must be supplied for the  Join / Spectate feature to work.</para>
		/// <para>Max Length of 128 Bytes</para>
		/// </summary>
		[Obsolete("This feature has been deprecated my Mason in issue #152 on the offical library. Was originally used as a Notify Me feature, it has been replaced with Join / Spectate.")]
		[JsonProperty("match", NullValueHandling = NullValueHandling.Ignore)]
		public string MatchSecret { get { return _matchSecret; } set { _matchSecret = value.ClearEmpty(); } }
		private string _matchSecret;


		/// <summary>
		/// The secret data that will tell the client how to connect to the game to play. This could be a unique identifier for a fancy match maker or player id, lobby id, etc.
		/// <para>It is recommended to encrypt this information so its hard for people to replicate it. 
		/// Do <b>NOT</b> just use the IP address in this. That is a bad practice and can leave your players vulnerable!
		/// </para>
		/// <para>Max Length of 128 Bytes</para>
		/// </summary>
		[JsonProperty("join", NullValueHandling = NullValueHandling.Ignore)]
		public string JoinSecret { get { return _joinSecret; } set { _joinSecret = value.ClearEmpty(); } }
		private string _joinSecret;

		/// <summary>
		/// The secret data that will tell the client how to connect to the game to spectate. This could be a unique identifier for a fancy match maker or player id, lobby id, etc.
		/// <para>It is recommended to encrypt this information so its hard for people to replicate it. 
		/// Do <b>NOT</b> just use the IP address in this. That is a bad practice and can leave your players vulnerable!
		/// </para>
		/// <para>Max Length of 128 Bytes</para>
		/// </summary>
		[JsonProperty("spectate", NullValueHandling = NullValueHandling.Ignore)]
		public string SpectateSecret { get { return _spectateSecret; } set { _spectateSecret = value.ClearEmpty(); } }
		private string _spectateSecret;
	}

	[Serializable]
	public class Assets
	{
		/// <summary>
		/// Name of the uploaded image for the large profile artwork.
		/// <para>Max 32 Bytes.</para>
		/// </summary>
		[JsonProperty("large_image", NullValueHandling = NullValueHandling.Ignore)]
		public string LargeImageKey { get { return _largeimagekey; } set { _largeimagekey = value.ClearEmpty(); } }		
		private string _largeimagekey;

		/// <summary>
		/// The tooltip for the large square image. For example, "Summoners Rift" or "Horizon Lunar Colony".
		/// <para>Max 128 Bytes.</para>
		/// </summary>
		[JsonProperty("large_text", NullValueHandling = NullValueHandling.Ignore)]
		public string LargeImageText { get { return _largeimagetext; } set { _largeimagetext = value.ClearEmpty(); } }
		private string _largeimagetext;


		/// <summary>
		/// Name of the uploaded image for the small profile artwork.
		/// <para>Max 32 Bytes.</para>
		/// </summary>
		[JsonProperty("small_image", NullValueHandling = NullValueHandling.Ignore)]
		public string SmallImageKey { get { return _smallimagekey; } set { _smallimagekey = value.ClearEmpty(); } }
		private string _smallimagekey;

		/// <summary>
		/// The tooltip for the small circle image. For example, "LvL 6" or "Ultimate 85%".
		/// <para>Max 128 Bytes.</para>
		/// </summary>
		[JsonProperty("small_text", NullValueHandling = NullValueHandling.Ignore)]
		public string SmallImageText { get { return _smallimagetext; } set { _smallimagetext = value.ClearEmpty(); } }
		private string _smallimagetext;
	}

	/// <summary>
	/// Structure representing the start and endtimes of a match.
	/// </summary>
	[Serializable]
	public class Timestamps
	{
		/// <summary>
		/// The time that match started. Included this will show the time as "elapsed".
		/// </summary>
		[JsonIgnore]
		public DateTime? Start { get; set; }

		/// <summary>
		/// The time the match will end. Including this will show the time as "remaining".
		/// </summary>
		[JsonIgnore]
		public DateTime? End { get; set; }

		[JsonProperty("start", NullValueHandling = NullValueHandling.Ignore)]
		private long? epochStart { get { return Start.HasValue ? GetEpoch(Start.Value) : (long?)null; } }

		[JsonProperty("end", NullValueHandling = NullValueHandling.Ignore)]
		private long? epochEnd { get { return End.HasValue ? GetEpoch(End.Value) : (long?)null; } }

		/// <summary>
		/// Gets the Unix Epoch time equivilent of the DateTime.
		/// </summary>
		/// <param name="time">The time to convert to Unix Epoch</param>
		/// <returns>The Unix Epoch of the passed DateTime.</returns>
		public static long GetEpoch(DateTime time)
		{
			DateTime epochStart = new DateTime(1970, 1, 1, 0, 0, 0, System.DateTimeKind.Utc);
			return (long)(time - epochStart).TotalSeconds;
		}
	}

	/// <summary>
	/// Structure representing the part the player is in.
	/// </summary>
	[Serializable]
	public class Party
	{
		/// <summary>
		/// A unique ID for the player's current party / lobby / group. If this is not supplied, they player will not be in a party and the rest of the information will not be sent. 
		/// <para>Max 128 Bytes</para>
		/// </summary>
		[JsonProperty("id", NullValueHandling = NullValueHandling.Ignore)]
		public string ID { get { return _partyid; } set { _partyid = value.ClearEmpty(); } }
		private string _partyid;

		/// <summary>
		/// The current size of the players party / lobby / group.
		/// </summary>
		[JsonIgnore]
		public int Size { get; set; }

		/// <summary>
		/// The maxium size of the party / lobby / group. This is required to be larger than <see cref="Size"/>. If it is smaller than the current party size, it will automatically be set too <see cref="Size"/> when the presence is sent.
		/// </summary>
		[JsonIgnore]
		public int Max { get; set; }

		[JsonProperty("size", NullValueHandling = NullValueHandling.Ignore)]
		private int[] _size
		{
			get
			{
				//see issue https://github.com/discordapp/discord-rpc/issues/111
				int size = Math.Max(1, Size);
				return new int[] { size, Math.Max(size, Max) };
			}
		}
	}

	
	/// <summary>
	/// A rich presence that has been parsed from the pipe as a response.
	/// </summary>
	internal class RichPresenceResponse : RichPresence
	{
		/// <summary>
		/// ID of the client
		/// </summary>
		public string ClientID { get { return _clientid; } }

		/// <summary>
		/// Name of the bot
		/// </summary>
		public string Name { get { return _name; } }

		//Disabling warning that these are never assigned. These are assigned by the JSON converter.
#pragma warning disable 0649

		[JsonProperty("application_id")]
		private string _clientid;

		[JsonProperty("name")]
		private string _name;

#pragma warning restore 0649

	}
}<|MERGE_RESOLUTION|>--- conflicted
+++ resolved
@@ -81,15 +81,9 @@
 
 				Secrets = this.Secrets == null ? null : new Secrets()
 				{
-<<<<<<< HEAD
-					MatchSecret = this.Secrets.MatchSecret != null ? this.Secrets.MatchSecret.Clone() as string : null,
-					JoinSecret = this.Secrets.JoinSecret != null ? this.Secrets.JoinSecret.Clone() as string : null,
-					SpectateSecret = this.Secrets.SpectateSecret != null ? this.Secrets.SpectateSecret.Clone() as string : null
-=======
 					//MatchSecret = this.Secrets.MatchSecret?.Clone() as string,
 					JoinSecret = this.Secrets.JoinSecret?.Clone() as string,
 					SpectateSecret = this.Secrets.SpectateSecret?.Clone() as string,
->>>>>>> 32dc8ddf
 				},
 
 				Timestamps = this.Timestamps == null ? null : new Timestamps()
